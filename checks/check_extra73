#!/usr/bin/env bash

# Prowler - the handy cloud security tool (copyright 2018) by Toni de la Fuente
#
# Licensed under the Apache License, Version 2.0 (the "License"); you may not
# use this file except in compliance with the License. You may obtain a copy
# of the License at http://www.apache.org/licenses/LICENSE-2.0
#
# Unless required by applicable law or agreed to in writing, software distributed
# under the License is distributed on an "AS IS" BASIS, WITHOUT WARRANTIES OR
# CONDITIONS OF ANY KIND, either express or implied. See the License for the
# specific language governing permissions and limitations under the License.
CHECK_ID_extra73="7.3,7.03"
CHECK_TITLE_extra73="[extra73] Ensure there are no S3 buckets open to the Everyone or Any AWS user (Not Scored) (Not part of CIS benchmark)"
CHECK_SCORED_extra73="NOT_SCORED"
CHECK_TYPE_extra73="EXTRA"
CHECK_ALTERNATE_extra703="extra73"
CHECK_ALTERNATE_check73="extra73"
CHECK_ALTERNATE_check703="extra73"

extra73(){
  textInfo "Looking for open S3 Buckets (ACLs and Policies) in all regions...  "
  ALL_BUCKETS_LIST=$($AWSCLI s3api list-buckets --query 'Buckets[*].{Name:Name}' $PROFILE_OPT --region $REGION --output text)
  for bucket in $ALL_BUCKETS_LIST; do
<<<<<<< HEAD
    BUCKET_LOCATION=$($AWSCLI s3api get-bucket-location --bucket $bucket $PROFILE_OPT --region $REGION --output text)
=======
    BUCKET_LOCATION=$($AWSCLI s3api get-bucket-location --bucket $bucket --profile $PROFILE --region $REGION --output text 2>/dev/null)
    exit_status=$?
    if [[ $exit_status != 0 ]]; then
      textFail "$bucket bucket is unreadable due to permissions" "$regx"
      continue $exit_status;
    fi
>>>>>>> 8c72031b
    if [[ "None" == $BUCKET_LOCATION ]]; then
      BUCKET_LOCATION="us-east-1"
    fi
    if [[ "EU" == $BUCKET_LOCATION ]]; then
      BUCKET_LOCATION="eu-west-1"
    fi
    # check if AllUsers is in the ACL as Grantee
    CHECK_BUCKET_ALLUSERS_ACL=$($AWSCLI s3api get-bucket-acl $PROFILE_OPT --region $BUCKET_LOCATION --bucket $bucket --query "Grants[?Grantee.URI == 'http://acs.amazonaws.com/groups/global/AllUsers']" --output text |grep -v GRANTEE)
    CHECK_BUCKET_ALLUSERS_ACL_SINGLE_LINE=$(echo -ne $CHECK_BUCKET_ALLUSERS_ACL)
    # check if AuthenticatedUsers is in the ACL as Grantee, they will have access with sigened URL only
    CHECK_BUCKET_AUTHUSERS_ACL=$($AWSCLI s3api get-bucket-acl $PROFILE_OPT --region $BUCKET_LOCATION --bucket $bucket --query "Grants[?Grantee.URI == 'http://acs.amazonaws.com/groups/global/AuthenticatedUsers']" --output text |grep -v GRANTEE)
    CHECK_BUCKET_AUTHUSERS_ACL_SINGLE_LINE=$(echo -ne $CHECK_BUCKET_AUTHUSERS_ACL)
    # to prevent error NoSuchBucketPolicy first clean the output controlling stderr
    TEMP_POLICY_FILE=$(mktemp -t prowler-${ACCOUNT_NUM}-${bucket}.policy.XXXXXXXXXX)
    $AWSCLI s3api get-bucket-policy $PROFILE_OPT --region $BUCKET_LOCATION --bucket $bucket --output text --query Policy > $TEMP_POLICY_FILE 2> /dev/null
    # check if the S3 policy has Principal as *
    CHECK_BUCKET_ALLUSERS_POLICY=$(cat $TEMP_POLICY_FILE | sed -e 's/[{}]/''/g' | awk -v k="text" '{n=split($0,a,","); for (i=1; i<=n; i++) print a[i]}'|awk '/Principal/ && !skip { print } { skip = /Deny/} '|grep ^\"Principal|grep \*)
    if [[ $CHECK_BUCKET_ALLUSERS_ACL || $CHECK_BUCKET_AUTHUSERS_ACL || $CHECK_BUCKET_ALLUSERS_POLICY ]];then
      if [[ $CHECK_BUCKET_ALLUSERS_ACL ]];then
        textFail "$BUCKET_LOCATION: $bucket bucket is open to the Internet (Everyone) with permissions: $CHECK_BUCKET_ALLUSERS_ACL_SINGLE_LINE" "$regx"
      fi
      if [[ $CHECK_BUCKET_AUTHUSERS_ACL ]];then
        textFail "$BUCKET_LOCATION: $bucket bucket is open to Authenticated users (Any AWS user) with permissions: $CHECK_BUCKET_AUTHUSERS_ACL_SINGLE_LINE" "$regx"
      fi
      if [[ $CHECK_BUCKET_ALLUSERS_POLICY ]];then
        textFail "$BUCKET_LOCATION: $bucket bucket policy \"may\" allow Anonymous users to perform actions (Principal: \"*\")" "$regx"
      fi
    else
      textPass "$BUCKET_LOCATION: $bucket bucket is not open" "$regx"
    fi
    rm -fr $TEMP_POLICY_FILE
  done
}

# Then implementation below makes pararel checks but can reach AWS API limits
# and eventually doesn't work as expected

# extra73(){
#   textTitle "$ID73" "$TITLE73" "NOT_SCORED" "EXTRA"
#   textNotice "Looking for open S3 Buckets (ACLs and Policies) in all regions...  "
#   ALL_BUCKETS_LIST=$($AWSCLI s3api list-buckets --query 'Buckets[*].{Name:Name}' --profile $PROFILE --region $REGION --output text)
#   for bucket in $ALL_BUCKETS_LIST; do
#     extra73Thread $bucket &
#   done
#   wait
# }
# extra73Thread(){
#   bucket=$1
#   BUCKET_LOCATION=$($AWSCLI s3api get-bucket-location --bucket $bucket --profile $PROFILE --region $REGION --output text)
#   if [[ "None" == $BUCKET_LOCATION ]]; then
#     BUCKET_LOCATION="us-east-1"
#   fi
#   if [[ "EU" == $BUCKET_LOCATION ]]; then
#     BUCKET_LOCATION="eu-west-1"
#   fi
#   # check if AllUsers is in the ACL as Grantee
#   CHECK_BUCKET_ALLUSERS_ACL=$($AWSCLI s3api get-bucket-acl --profile $PROFILE --region $BUCKET_LOCATION --bucket $bucket --query "Grants[?Grantee.URI == 'http://acs.amazonaws.com/groups/global/AllUsers']" --output text |grep -v GRANTEE)
#   CHECK_BUCKET_ALLUSERS_ACL_SINGLE_LINE=$(echo -ne $CHECK_BUCKET_ALLUSERS_ACL)
#   # check if AuthenticatedUsers is in the ACL as Grantee, they will have access with sigened URL only
#   CHECK_BUCKET_AUTHUSERS_ACL=$($AWSCLI s3api get-bucket-acl --profile $PROFILE --region $BUCKET_LOCATION --bucket $bucket --query "Grants[?Grantee.URI == 'http://acs.amazonaws.com/groups/global/AuthenticatedUsers']" --output text |grep -v GRANTEE)
#   CHECK_BUCKET_AUTHUSERS_ACL_SINGLE_LINE=$(echo -ne $CHECK_BUCKET_AUTHUSERS_ACL)
#   # to prevent error NoSuchBucketPolicy first clean the output controlling stderr
#   TEMP_POLICY_FILE=$(mktemp -t prowler-${ACCOUNT_NUM}-${bucket}.policy.XXXXXXXXXX)
#   $AWSCLI s3api get-bucket-policy --profile $PROFILE --region $BUCKET_LOCATION --bucket $bucket --output text --query Policy > $TEMP_POLICY_FILE 2> /dev/null
#   # check if the S3 policy has Principal as *
#   CHECK_BUCKET_ALLUSERS_POLICY=$(cat $TEMP_POLICY_FILE | sed -e 's/[{}]/''/g' | awk -v k="text" '{n=split($0,a,","); for (i=1; i<=n; i++) print a[i]}'|awk '/Principal/ && !skip { print } { skip = /Deny/} '|grep ^\"Principal|grep \*)
#   if [[ $CHECK_BUCKET_ALLUSERS_ACL || $CHECK_BUCKET_AUTHUSERS_ACL || $CHECK_BUCKET_ALLUSERS_POLICY ]];then
#     if [[ $CHECK_BUCKET_ALLUSERS_ACL ]];then
#       textWarn "$BUCKET_LOCATION: $bucket bucket is open to the Internet (Everyone) with permissions: $CHECK_BUCKET_ALLUSERS_ACL_SINGLE_LINE" "$regx"
#     fi
#     if [[ $CHECK_BUCKET_AUTHUSERS_ACL ]];then
#       textWarn "$BUCKET_LOCATION: $bucket bucket is open to Authenticated users (Any AWS user) with permissions: $CHECK_BUCKET_AUTHUSERS_ACL_SINGLE_LINE" "$regx"
#     fi
#     if [[ $CHECK_BUCKET_ALLUSERS_POLICY ]];then
#       textWarn "$BUCKET_LOCATION: $bucket bucket policy \"may\" allow Anonymous users to perform actions (Principal: \"*\")" "$regx"
#     fi
#   else
#     textOK "$BUCKET_LOCATION: $bucket bucket is not open" "$regx"
#   fi
#   rm -fr $TEMP_POLICY_FILE
# }<|MERGE_RESOLUTION|>--- conflicted
+++ resolved
@@ -20,18 +20,9 @@
 
 extra73(){
   textInfo "Looking for open S3 Buckets (ACLs and Policies) in all regions...  "
-  ALL_BUCKETS_LIST=$($AWSCLI s3api list-buckets --query 'Buckets[*].{Name:Name}' $PROFILE_OPT --region $REGION --output text)
+  ALL_BUCKETS_LIST=$($AWSCLI s3api list-buckets --query 'Buckets[*].{Name:Name}' --profile $PROFILE --region $REGION --output text)
   for bucket in $ALL_BUCKETS_LIST; do
-<<<<<<< HEAD
-    BUCKET_LOCATION=$($AWSCLI s3api get-bucket-location --bucket $bucket $PROFILE_OPT --region $REGION --output text)
-=======
-    BUCKET_LOCATION=$($AWSCLI s3api get-bucket-location --bucket $bucket --profile $PROFILE --region $REGION --output text 2>/dev/null)
-    exit_status=$?
-    if [[ $exit_status != 0 ]]; then
-      textFail "$bucket bucket is unreadable due to permissions" "$regx"
-      continue $exit_status;
-    fi
->>>>>>> 8c72031b
+    BUCKET_LOCATION=$($AWSCLI s3api get-bucket-location --bucket $bucket --profile $PROFILE --region $REGION --output text)
     if [[ "None" == $BUCKET_LOCATION ]]; then
       BUCKET_LOCATION="us-east-1"
     fi
@@ -39,14 +30,14 @@
       BUCKET_LOCATION="eu-west-1"
     fi
     # check if AllUsers is in the ACL as Grantee
-    CHECK_BUCKET_ALLUSERS_ACL=$($AWSCLI s3api get-bucket-acl $PROFILE_OPT --region $BUCKET_LOCATION --bucket $bucket --query "Grants[?Grantee.URI == 'http://acs.amazonaws.com/groups/global/AllUsers']" --output text |grep -v GRANTEE)
+    CHECK_BUCKET_ALLUSERS_ACL=$($AWSCLI s3api get-bucket-acl --profile $PROFILE --region $BUCKET_LOCATION --bucket $bucket --query "Grants[?Grantee.URI == 'http://acs.amazonaws.com/groups/global/AllUsers']" --output text |grep -v GRANTEE)
     CHECK_BUCKET_ALLUSERS_ACL_SINGLE_LINE=$(echo -ne $CHECK_BUCKET_ALLUSERS_ACL)
     # check if AuthenticatedUsers is in the ACL as Grantee, they will have access with sigened URL only
-    CHECK_BUCKET_AUTHUSERS_ACL=$($AWSCLI s3api get-bucket-acl $PROFILE_OPT --region $BUCKET_LOCATION --bucket $bucket --query "Grants[?Grantee.URI == 'http://acs.amazonaws.com/groups/global/AuthenticatedUsers']" --output text |grep -v GRANTEE)
+    CHECK_BUCKET_AUTHUSERS_ACL=$($AWSCLI s3api get-bucket-acl --profile $PROFILE --region $BUCKET_LOCATION --bucket $bucket --query "Grants[?Grantee.URI == 'http://acs.amazonaws.com/groups/global/AuthenticatedUsers']" --output text |grep -v GRANTEE)
     CHECK_BUCKET_AUTHUSERS_ACL_SINGLE_LINE=$(echo -ne $CHECK_BUCKET_AUTHUSERS_ACL)
     # to prevent error NoSuchBucketPolicy first clean the output controlling stderr
     TEMP_POLICY_FILE=$(mktemp -t prowler-${ACCOUNT_NUM}-${bucket}.policy.XXXXXXXXXX)
-    $AWSCLI s3api get-bucket-policy $PROFILE_OPT --region $BUCKET_LOCATION --bucket $bucket --output text --query Policy > $TEMP_POLICY_FILE 2> /dev/null
+    $AWSCLI s3api get-bucket-policy --profile $PROFILE --region $BUCKET_LOCATION --bucket $bucket --output text --query Policy > $TEMP_POLICY_FILE 2> /dev/null
     # check if the S3 policy has Principal as *
     CHECK_BUCKET_ALLUSERS_POLICY=$(cat $TEMP_POLICY_FILE | sed -e 's/[{}]/''/g' | awk -v k="text" '{n=split($0,a,","); for (i=1; i<=n; i++) print a[i]}'|awk '/Principal/ && !skip { print } { skip = /Deny/} '|grep ^\"Principal|grep \*)
     if [[ $CHECK_BUCKET_ALLUSERS_ACL || $CHECK_BUCKET_AUTHUSERS_ACL || $CHECK_BUCKET_ALLUSERS_POLICY ]];then
