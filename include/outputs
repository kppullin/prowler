--- conflicted
+++ resolved
@@ -381,7 +381,6 @@
   local status=$2
 
   if [[ $status == "INFO" ]];then
-<<<<<<< HEAD
     local ROW_CLASS='table-info'
   fi
   if [[ $status == "PASS" ]];then
@@ -392,82 +391,6 @@
   fi
   if [[ $status == "WARN" ]];then
     local ROW_CLASS='table-warning'
-=======
-    echo '<tr class="table-info">' >> ${OUTPUT_FILE_NAME}.$EXTENSION_HTML
-      echo '<td><i class="fas fa-info-circle"></i></td>' >> ${OUTPUT_FILE_NAME}.$EXTENSION_HTML
-      echo '<td>INFO</td>' >> ${OUTPUT_FILE_NAME}.$EXTENSION_HTML
-      echo '<td>'$CHECK_SEVERITY'</td>' >> ${OUTPUT_FILE_NAME}.$EXTENSION_HTML
-      echo '<td>'$ACCOUNT_NUM'</td>' >> ${OUTPUT_FILE_NAME}.$EXTENSION_HTML
-      echo '<td>'$REPREGION'</td>' >> ${OUTPUT_FILE_NAME}.$EXTENSION_HTML
-      echo '<td>'$CHECK_ASFF_COMPLIANCE_TYPE'</td>' >> ${OUTPUT_FILE_NAME}.$EXTENSION_HTML
-      echo '<td>'$CHECK_SERVICENAME'</td>' >> ${OUTPUT_FILE_NAME}.$EXTENSION_HTML
-      echo '<td>'$TITLE_ID'</td>' >> ${OUTPUT_FILE_NAME}.$EXTENSION_HTML
-      echo '<td>'$TITLE_TEXT'</td>' >> ${OUTPUT_FILE_NAME}.$EXTENSION_HTML
-      echo '<td>'$message'</td>' >> ${OUTPUT_FILE_NAME}.$EXTENSION_HTML
-      echo '<td>'$CHECK_CAF_EPIC'</td>' >> ${OUTPUT_FILE_NAME}.$EXTENSION_HTML
-      echo '<td><p class="show-read-more">'$CHECK_RISK'</p></td>' >> ${OUTPUT_FILE_NAME}.$EXTENSION_HTML
-      echo '<td><p class="show-read-more">'$CHECK_REMEDIATION'</p></td>' >> ${OUTPUT_FILE_NAME}.$EXTENSION_HTML
-      echo '<td><a href="'$CHECK_DOC'">'$CHECK_DOC'</a></td>' >> ${OUTPUT_FILE_NAME}.$EXTENSION_HTML
-      echo '<td>'$CHECK_RESOURCE_ID'</td>' >> ${OUTPUT_FILE_NAME}.$EXTENSION_HTML
-    echo '</tr>' >> ${OUTPUT_FILE_NAME}.$EXTENSION_HTML
-  fi
-  if [[ $status == "PASS" ]];then
-    echo '<tr class="p-3 mb-2 bg-success">' >> ${OUTPUT_FILE_NAME}.$EXTENSION_HTML
-      echo '<td><i class="fas fa-thumbs-up"></i></td>' >> ${OUTPUT_FILE_NAME}.$EXTENSION_HTML
-      echo '<td>PASS</td>' >> ${OUTPUT_FILE_NAME}.$EXTENSION_HTML
-      echo '<td>'$CHECK_SEVERITY'</td>' >> ${OUTPUT_FILE_NAME}.$EXTENSION_HTML
-      echo '<td>'$ACCOUNT_NUM'</td>' >> ${OUTPUT_FILE_NAME}.$EXTENSION_HTML
-      echo '<td>'$REPREGION'</td>' >> ${OUTPUT_FILE_NAME}.$EXTENSION_HTML
-      echo '<td>'$CHECK_ASFF_COMPLIANCE_TYPE'</td>' >> ${OUTPUT_FILE_NAME}.$EXTENSION_HTML
-      echo '<td>'$CHECK_SERVICENAME'</td>' >> ${OUTPUT_FILE_NAME}.$EXTENSION_HTML
-      echo '<td>'$TITLE_ID'</td>' >> ${OUTPUT_FILE_NAME}.$EXTENSION_HTML
-      echo '<td>'$TITLE_TEXT'</td>' >> ${OUTPUT_FILE_NAME}.$EXTENSION_HTML
-      echo '<td>'$message'</td>' >> ${OUTPUT_FILE_NAME}.$EXTENSION_HTML
-      echo '<td>'$CHECK_CAF_EPIC'</td>' >> ${OUTPUT_FILE_NAME}.$EXTENSION_HTML
-      echo '<td><p class="show-read-more">'$CHECK_RISK'</p></td>' >> ${OUTPUT_FILE_NAME}.$EXTENSION_HTML
-      echo '<td><p class="show-read-more">'$CHECK_REMEDIATION'</p></td>' >> ${OUTPUT_FILE_NAME}.$EXTENSION_HTML
-      echo '<td><a href="'$CHECK_DOC'">'$CHECK_DOC'</a></td>' >> ${OUTPUT_FILE_NAME}.$EXTENSION_HTML
-      echo '<td>'$CHECK_RESOURCE_ID'</td>' >> ${OUTPUT_FILE_NAME}.$EXTENSION_HTML
-    echo '</tr>' >> ${OUTPUT_FILE_NAME}.$EXTENSION_HTML
-  fi
-  if [[ $status == "FAIL" ]];then
-    echo '<tr class="table-danger" >' >> ${OUTPUT_FILE_NAME}.$EXTENSION_HTML
-      echo '<td> <i class="fas fa-thumbs-down"></i></td>' >> ${OUTPUT_FILE_NAME}.$EXTENSION_HTML
-      echo '<td>FAIL</td>' >> ${OUTPUT_FILE_NAME}.$EXTENSION_HTML
-      echo '<td>'$CHECK_SEVERITY'</td>' >> ${OUTPUT_FILE_NAME}.$EXTENSION_HTML
-      echo '<td>'$ACCOUNT_NUM'</td>' >> ${OUTPUT_FILE_NAME}.$EXTENSION_HTML
-      echo '<td>'$REPREGION'</td>' >> ${OUTPUT_FILE_NAME}.$EXTENSION_HTML
-      echo '<td>'$CHECK_ASFF_COMPLIANCE_TYPE'</td>' >> ${OUTPUT_FILE_NAME}.$EXTENSION_HTML
-      echo '<td>'$CHECK_SERVICENAME'</td>' >> ${OUTPUT_FILE_NAME}.$EXTENSION_HTML
-      echo '<td>'$TITLE_ID'</td>' >> ${OUTPUT_FILE_NAME}.$EXTENSION_HTML
-      echo '<td>'$TITLE_TEXT'</td>' >> ${OUTPUT_FILE_NAME}.$EXTENSION_HTML
-      echo '<td>'$message'</td>' >> ${OUTPUT_FILE_NAME}.$EXTENSION_HTML
-      echo '<td>'$CHECK_CAF_EPIC'</td>' >> ${OUTPUT_FILE_NAME}.$EXTENSION_HTML
-      echo '<td><p class="show-read-more">'$CHECK_RISK'</p></td>' >> ${OUTPUT_FILE_NAME}.$EXTENSION_HTML
-      echo '<td><p class="show-read-more">'$CHECK_REMEDIATION'</p></td>' >> ${OUTPUT_FILE_NAME}.$EXTENSION_HTML
-      echo '<td><a href="'$CHECK_DOC'">'$CHECK_DOC'</a></td>' >> ${OUTPUT_FILE_NAME}.$EXTENSION_HTML
-      echo '<td>'$CHECK_RESOURCE_ID'</td>' >> ${OUTPUT_FILE_NAME}.$EXTENSION_HTML
-    echo '</tr>' >> ${OUTPUT_FILE_NAME}.$EXTENSION_HTML
-  fi
-  if [[ $status == "WARNING" ]];then
-    echo '<tr class="table-warning">' >> ${OUTPUT_FILE_NAME}.$EXTENSION_HTML
-      echo '<td><i class="fas fa-exclamation-triangle"></i></td>' >> ${OUTPUT_FILE_NAME}.$EXTENSION_HTML
-      echo '<td>WARN</td>' >> ${OUTPUT_FILE_NAME}.$EXTENSION_HTML
-      echo '<td>'$CHECK_SEVERITY'</td>' >> ${OUTPUT_FILE_NAME}.$EXTENSION_HTML
-      echo '<td>'$ACCOUNT_NUM'</td>' >> ${OUTPUT_FILE_NAME}.$EXTENSION_HTML
-      echo '<td>'$REPREGION'</td>' >> ${OUTPUT_FILE_NAME}.$EXTENSION_HTML
-      echo '<td>'$CHECK_ASFF_COMPLIANCE_TYPE'</td>' >> ${OUTPUT_FILE_NAME}.$EXTENSION_HTML
-      echo '<td>'$CHECK_SERVICENAME'</td>' >> ${OUTPUT_FILE_NAME}.$EXTENSION_HTML
-      echo '<td>'$TITLE_ID'</td>' >> ${OUTPUT_FILE_NAME}.$EXTENSION_HTML
-      echo '<td>'$TITLE_TEXT'</td>' >> ${OUTPUT_FILE_NAME}.$EXTENSION_HTML
-      echo '<td>'$message'</td>' >> ${OUTPUT_FILE_NAME}.$EXTENSION_HTML
-      echo '<td>'$CHECK_CAF_EPIC'</td>' >> ${OUTPUT_FILE_NAME}.$EXTENSION_HTML
-      echo '<td><p class="show-read-more">'$CHECK_RISK'</p></td>' >> ${OUTPUT_FILE_NAME}.$EXTENSION_HTML
-      echo '<td><p class="show-read-more">'$CHECK_REMEDIATION'</p></td>' >> ${OUTPUT_FILE_NAME}.$EXTENSION_HTML
-      echo '<td><a href="'$CHECK_DOC'">'$CHECK_DOC'</a></td>' >> ${OUTPUT_FILE_NAME}.$EXTENSION_HTML
-      echo '<td>'$CHECK_RESOURCE_ID'</td>' >> ${OUTPUT_FILE_NAME}.$EXTENSION_HTML
-    echo '</tr>'>> ${OUTPUT_FILE_NAME}.$EXTENSION_HTML
->>>>>>> 1229815c
   fi
 
   echo '<tr class="'$ROW_CLASS'">' >> ${OUTPUT_FILE_NAME}.$EXTENSION_HTML
@@ -484,7 +407,7 @@
   echo '  <td><p class="show-read-more">'$CHECK_RISK'</p></td>' >> ${OUTPUT_FILE_NAME}.$EXTENSION_HTML
   echo '  <td><p class="show-read-more">'$CHECK_REMEDIATION'</p></td>' >> ${OUTPUT_FILE_NAME}.$EXTENSION_HTML
   echo '  <td><a href="'$CHECK_DOC'"><i class="fas fa-external-link-alt"></i></a></td>' >> ${OUTPUT_FILE_NAME}.$EXTENSION_HTML
+  echo '  <td>'$CHECK_RESOURCE_ID'</td>' >> ${OUTPUT_FILE_NAME}.$EXTENSION_HTML
   echo '</tr>' >> ${OUTPUT_FILE_NAME}.$EXTENSION_HTML
   echo '' >> ${OUTPUT_FILE_NAME}.$EXTENSION_HTML
-
 }